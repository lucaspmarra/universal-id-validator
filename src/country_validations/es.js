/**
 * Validates a Spanish Número de Identificación Fiscal (NIF) number.
 *
 * @param {string} nif - The NIF number to validate.
 * @returns {boolean} - Returns true if the NIF is valid, false otherwise.
 *
 * This function checks if the provided NIF number adheres to the format requirements for a Spanish NIF:
 * - It must consist of 8 digits followed by an uppercase letter.
 * - The last character is a checksum letter obtained using the modulo 23 algorithm.
 * - The algorithm ensures that the NIF number is correctly formatted and that the checksum is valid.
 */
const validateNifES = (nif) => {
  nif = nif.toUpperCase();

  // Regular expression to match a DNI with 8 digits followed by an uppercase letter
  const nifPattern = /^\d{8}[A-Z]$/;

<<<<<<< HEAD
  // Check if the DNI matches the pattern
  if (!dniPattern.test(dni)) return false;

=======
  // Check if the NIF matches the pattern
  if (!nifPattern.test(nif)) return false;
  
>>>>>>> 2cde1c14
  // Check the checksum
  if (!validateModulo23AlgorithmChecksum(nif)) return false;

  return true;
};

const validateNieES = (nie) => {
  nie = nie.toUpperCase();

  // Regular expression to match a NIE with a letter (X, Y, Z) followed by 7 digits followed by a letter
  const niePattern = /^[XYZ]\d{7}[A-Z]$/;

  // Check if the NIE matches the pattern
  if (!niePattern.test(nie)) return false;

  // Substitute the first letter with the corresponding number (X: 0, Y: 1, Z: 2) for the checksum
  const firstLetter = nie[0];
  const digitSubstitution = {
    X: "0",
    Y: "1",
    Z: "2",
  };
  
  const checksumNie = digitSubstitution[firstLetter] + nie.slice(1);

  if (!validateModulo23AlgorithmChecksum(checksumNie)) return false;

  return true;
};

const validatePassportES = (passport) => {
  passport = passport.toUpperCase();

  // Regular expression to match a Spanish passport number
  const passportPattern = /^[A-Z]{3}\d{6}[A-Z]?$/;

  // Check if the passport number matches the pattern
  if (!passportPattern.test(passport)) return false;

  return true;
};

const validateVatES = (vat) => {
  vat = vat.toUpperCase();

  // Check if the VAT number starts with ES
  if (vat.slice(0, 2) !== "ES") return false;

  // Check if the VAT number (without starting ES) is a valid NIF
  if (!validateNifES(vat.slice(2))) return false;

  return true;
}

const validateModulo23AlgorithmChecksum = (idDoc) => {
  // Valid letters for control
  const validControlLetters = "TRWAGMYFPDXBNJZSQVHLCKE";

  // Separate numeric part from control letter
  const numericPart = idDoc.slice(0, -1);
  const providedControlLetter = idDoc.slice(-1);

  // Calculate the control letter index
  const numericValue = parseInt(numericPart, 10);
  const expectedControlLetterIndex = numericValue % 23;

  // Get the expected control letter
  const expectedControlLetter = validControlLetters[expectedControlLetterIndex];

  // Compare the provided control letter with the expected one
  if (providedControlLetter !== expectedControlLetter) return false;

  return true;
};
<<<<<<< HEAD
=======

>>>>>>> 2cde1c14

module.exports = {
  validateNieES,
  validateNifES,
  validatePassportES,
  validateVatES
};<|MERGE_RESOLUTION|>--- conflicted
+++ resolved
@@ -15,15 +15,9 @@
   // Regular expression to match a DNI with 8 digits followed by an uppercase letter
   const nifPattern = /^\d{8}[A-Z]$/;
 
-<<<<<<< HEAD
-  // Check if the DNI matches the pattern
-  if (!dniPattern.test(dni)) return false;
-
-=======
   // Check if the NIF matches the pattern
   if (!nifPattern.test(nif)) return false;
-  
->>>>>>> 2cde1c14
+
   // Check the checksum
   if (!validateModulo23AlgorithmChecksum(nif)) return false;
 
@@ -46,7 +40,7 @@
     Y: "1",
     Z: "2",
   };
-  
+
   const checksumNie = digitSubstitution[firstLetter] + nie.slice(1);
 
   if (!validateModulo23AlgorithmChecksum(checksumNie)) return false;
@@ -76,7 +70,7 @@
   if (!validateNifES(vat.slice(2))) return false;
 
   return true;
-}
+};
 
 const validateModulo23AlgorithmChecksum = (idDoc) => {
   // Valid letters for control
@@ -98,14 +92,10 @@
 
   return true;
 };
-<<<<<<< HEAD
-=======
-
->>>>>>> 2cde1c14
 
 module.exports = {
   validateNieES,
   validateNifES,
   validatePassportES,
-  validateVatES
+  validateVatES,
 };